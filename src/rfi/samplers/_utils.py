import numpy as np
import pandas as pd
from rfi.utils import deprecated


def sample_id(J_ixs):
    """ Simple sampler that returns sample function that simply
    copies the original data

    Args:
        J_ixs: ixs for columns to be "sampled" within
            context numpy array
    """

    def sample(X_context, num_samples=1):
        """ Sample function that returns a copy of
        X_test[:, J] of shape (#obs, #num_samples, #J_ixs)
        """
<<<<<<< HEAD
        X_J = X_context[:, J_ixs]
        X_J_rep = np.stack([X_J]*num_samples, axis=2)
        X_J_rep = X_J_rep.swapaxes(1, 2)
        # index = create_multiindex(['sample', 'i'],
        #                           [np.arange(num_samples), list(X_J.index)])
        # X_J_rep.index = index
        # res = np.zeros((X_context.shape[0], num_samples, len(J_ixs)))
        # for kk in range(num_samples):
        #     res[:, kk, :] = X_context[:, J_ixs]
        return X_J_rep

    return sample

@deprecated
=======
        # res = np.zeros((X_context.shape[0], num_samples, len(J_ixs)))
        arrs = []
        for kk in range(num_samples):
            arr = X_context[:, J_ixs].reshape(X_context.shape[0], 1, len(J_ixs))
            arrs.append(arr)
        res = np.concatenate(arrs, axis=1)
        return res

    return sample


>>>>>>> d19371fe
def sample_perm(J_ixs, X_train):
    """ Simple sampler that permutes the value

    Args:
        J_ixs: ixs for columns to be "sampled"
    """
    n_train = X_train.shape[0]
    X_train = np.array(X_train)
    def sample(X_test, num_samples=1):
        """
        Sample function that returns a permutation of
        X_test[:, ix] of shape (#obs, #num_samples, #ix)
        """
<<<<<<< HEAD
        # res = np.zeros((X_test.shape[0], num_samples, len(J_ixs)))
        X_J = X_train[:, J_ixs]
        X_J_perms = []
        for kk in range(num_samples):
            # xs = np.array(X_test[:, J_ixs])  # copy into new array
            # np.random.shuffle(xs)  # shuffle in-place
            # res[:, kk, :] = xs
            X_J_perm = X_J[np.random.permutation(range(X_J.shape[0])), :]
            X_J_perms.append(X_J_perm)
        res = np.stack(X_J_perms, axis=2)
        res = res.swapaxes(1, 2)
=======
        n_test = X_test.shape[0]
        # res = np.zeros((X_test.shape[0], num_samples, len(J_ixs)))
        xss = []
        for kk in range(num_samples):
            ixs = np.random.choice(n_train, n_test, replace=True)
            xs = np.array(X_train[np.ix_(ixs, J_ixs)]).reshape(n_test, 1, len(J_ixs))
            xss.append(xs)
        res = np.concatenate(xss, axis=1)
>>>>>>> d19371fe
        return res
    return sample<|MERGE_RESOLUTION|>--- conflicted
+++ resolved
@@ -16,7 +16,6 @@
         """ Sample function that returns a copy of
         X_test[:, J] of shape (#obs, #num_samples, #J_ixs)
         """
-<<<<<<< HEAD
         X_J = X_context[:, J_ixs]
         X_J_rep = np.stack([X_J]*num_samples, axis=2)
         X_J_rep = X_J_rep.swapaxes(1, 2)
@@ -29,21 +28,7 @@
         return X_J_rep
 
     return sample
-
-@deprecated
-=======
-        # res = np.zeros((X_context.shape[0], num_samples, len(J_ixs)))
-        arrs = []
-        for kk in range(num_samples):
-            arr = X_context[:, J_ixs].reshape(X_context.shape[0], 1, len(J_ixs))
-            arrs.append(arr)
-        res = np.concatenate(arrs, axis=1)
-        return res
-
-    return sample
-
-
->>>>>>> d19371fe
+  
 def sample_perm(J_ixs, X_train):
     """ Simple sampler that permutes the value
 
@@ -57,7 +42,6 @@
         Sample function that returns a permutation of
         X_test[:, ix] of shape (#obs, #num_samples, #ix)
         """
-<<<<<<< HEAD
         # res = np.zeros((X_test.shape[0], num_samples, len(J_ixs)))
         X_J = X_train[:, J_ixs]
         X_J_perms = []
@@ -69,15 +53,5 @@
             X_J_perms.append(X_J_perm)
         res = np.stack(X_J_perms, axis=2)
         res = res.swapaxes(1, 2)
-=======
-        n_test = X_test.shape[0]
-        # res = np.zeros((X_test.shape[0], num_samples, len(J_ixs)))
-        xss = []
-        for kk in range(num_samples):
-            ixs = np.random.choice(n_train, n_test, replace=True)
-            xs = np.array(X_train[np.ix_(ixs, J_ixs)]).reshape(n_test, 1, len(J_ixs))
-            xss.append(xs)
-        res = np.concatenate(xss, axis=1)
->>>>>>> d19371fe
         return res
     return sample