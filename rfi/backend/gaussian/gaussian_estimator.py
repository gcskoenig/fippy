from nflows.flows.base import Flow, Distribution
from typing import Type, Union, Tuple, List
import numpy as np
from scipy.stats import multivariate_normal
import torch
from torch.distributions import Normal, MultivariateNormal, Distribution
from statsmodels.stats.correlation_tools import cov_nearest



class GaussianConditionalEstimator(Distribution):
    """
    Conditional density estimation for joint normal distribution
    """

    def __init__(self, **kwargs):
        super(GaussianConditionalEstimator, self).__init__()

    def fit(self, train_inputs: np.array, train_context: np.array):
        """Fit Gaussian Sampler.

        Args:
            train_inputs: variables to be resampled
            train_context: conditioning set
        """
        # make sure arrays are 2d and concatenate into one array
        train_inputs = train_inputs.reshape((train_inputs.shape[0], -1)) 
        train_context = train_context.reshape((train_context.shape[0], -1))
        X_train = np.concatenate([train_inputs, train_context], axis=1)

        mean = np.mean(X_train, axis=0)
        cov = np.cov(X_train.T)

        n_in, n_co = train_inputs.shape[1], train_context.shape[1]
        inp_ind, cont_ind = np.arange(0, n_in, 1), np.arange(n_in, n_in+n_co, 1)

        self.fit_mean_cov(mean, cov, inp_ind, cont_ind)

    def fit_mean_cov(self, joint_mean, joint_cov, inp_ind, cont_ind):
        """Fit using mean vector and covariate matrix.

        Args:
            joint_mean: means for all variables
            cov: cov for all variables
            inp_ind: indices of variables to be sampled
            cont_ind: "context" variable indexes (conditioning set)
        """
        self.inp_ind = inp_ind
        if cont_ind.shape[0] == 1:
            Sigma_GG_inv = 1 / joint_cov[np.ix_(cont_ind, cont_ind)]
        else:
            Sigma_GG_inv = np.linalg.pinv(joint_cov[np.ix_(cont_ind, cont_ind)])
        self.RegrCoeff = (joint_cov[np.ix_(inp_ind, cont_ind)] @ Sigma_GG_inv).reshape((len(inp_ind), len(cont_ind)))
        self.Sigma = joint_cov[np.ix_(inp_ind, inp_ind)] - self.RegrCoeff @ joint_cov[np.ix_(cont_ind, inp_ind)]
        # self.Sigma = cov_nearest(self.Sigma, threshold=1e-16)
        self.mu_part = joint_mean[inp_ind] - self.RegrCoeff @ joint_mean[cont_ind]

    def log_prob(self, inputs: np.array, context: np.array = None):
        """
        Calculates log-likelihood of context_vars
        @param inputs: np.array with random variable sample, shape = (-1, 1)
        @param context: np.array, conditioning sample
        """
        inputs = inputs.reshape(-1, 1)
        assert context is not None
        # assert context_vars.shape[1] == 1
        assert len(context.shape) == 2

        mu_part2 = self.RegrCoeff @ context.T
        log_probs = np.zeros((context.shape[0],))
        for j in range(len(context)):
            mu = self.mu_part + mu_part2[:, j]
            log_probs[j] = np.log(multivariate_normal.pdf(inputs[j], mean=mu, cov=self.Sigma))
        return log_probs

    def conditional_distribution(self, context: np.array = None) -> List[Distribution]:
        mu_part2 = self.RegrCoeff @ context.T
        mu = self.mu_part + mu_part2
        if len(self.inp_ind) == 1:
            return Normal(torch.tensor(mu[0]), torch.sqrt(torch.tensor(self.Sigma[0, 0])))
        else:
            return MultivariateNormal(torch.tensor(mu), torch.tensor(self.Sigma))

    def sample(self, context: np.array, num_samples=1):
        res = np.zeros((context.shape[0], num_samples, self.inp_ind.shape[0]))
        mu_part2 = self.RegrCoeff @ context.T
        for j in range(len(context)):
            mu = self.mu_part + mu_part2[:, j]
<<<<<<< HEAD
            # if len(self.inp_ind) == 1:
            #     res[j, :, :] = np.random.normal(mu[0], np.sqrt(self.Sigma[0, 0]), num_samples)
            # else:
            res[j, :, :] = np.random.multivariate_normal(mu, self.Sigma, num_samples)
=======
            if len(self.inp_ind) == 1:
                res[j, :, 0] = np.random.normal(mu[0], np.sqrt(self.Sigma[0, 0]), num_samples)
            else:
                res[j, :, :] = np.random.multivariate_normal(mu, self.Sigma, num_samples)
>>>>>>> c0fa9ffb
        return res<|MERGE_RESOLUTION|>--- conflicted
+++ resolved
@@ -86,15 +86,5 @@
         mu_part2 = self.RegrCoeff @ context.T
         for j in range(len(context)):
             mu = self.mu_part + mu_part2[:, j]
-<<<<<<< HEAD
-            # if len(self.inp_ind) == 1:
-            #     res[j, :, :] = np.random.normal(mu[0], np.sqrt(self.Sigma[0, 0]), num_samples)
-            # else:
             res[j, :, :] = np.random.multivariate_normal(mu, self.Sigma, num_samples)
-=======
-            if len(self.inp_ind) == 1:
-                res[j, :, 0] = np.random.normal(mu[0], np.sqrt(self.Sigma[0, 0]), num_samples)
-            else:
-                res[j, :, :] = np.random.multivariate_normal(mu, self.Sigma, num_samples)
->>>>>>> c0fa9ffb
         return res