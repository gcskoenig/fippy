import numpy as np
import hashlib
from omegaconf import DictConfig, OmegaConf
from copy import deepcopy
<<<<<<< HEAD
from collections.abc import Iterable
import random
=======
import mlflow
>>>>>>> 4bbab1fd


def to_key(G):
    """
    Translates list or numpy array into hashable form.
    """
    G = np.array(G, dtype=np.int16)
    G = np.sort(G)
    key = G.tobytes()
    return key


def ix_to_desc(j, base='X'):
    return '{}_{}'.format(base, j)


def ixs_to_desc(J, base='X'):
    descs = [ix_to_desc(jj, base=base) for jj in J]
    return descs


def rfi_desc(G, fs_names=None):
    """Generates string describing an Explainer
    Attributes:
        G: relative feature set
    """
    if fs_names is None:
        fs_names = ixs_to_desc(G)
    fs_names = np.array(fs_names)
    G_names = ','.join(fs_names[G])
    desc = '$RFI^{{{0}}}$'.format(G_names)
    return desc


def search_nonsorted(arr, search_list):
    if len(arr) == 0 or len(search_list) == 0:
        return np.array([])
    sl_reshape = np.array(search_list).reshape(len(search_list), 1)
    return np.argwhere(arr == sl_reshape)[:, 1]


def calculate_hash(args: DictConfig):
    args_copy = deepcopy(args)
    args_copy.exp.pop('mlflow_uri')
    return hashlib.md5(str(args_copy).encode()).hexdigest()


<<<<<<< HEAD
def flatten_gen(ls):
    for el in ls:
        if isinstance(el, Iterable) and not isinstance(el, (str, bytes)):
            yield from flatten(el)
        else:
            yield el


def flatten(ls):
    return list(flatten_gen(ls))


def sample_partial(partial_ordering):
    """ sample ordering from partial ordering

    Args:
        partial_ordering: [1, (2, 4), 3]

    Returns:
        ordering, np.array
    """
    ordering = []
    for elem in partial_ordering:
        if type(elem) is int:
            ordering.append(elem)
        elif type(elem) is tuple:
            perm = list(elem)
            random.shuffle(perm)
            ordering = ordering + perm
        else:
            raise RuntimeError('Element neither int nor tuple')
    return np.array(ordering)
=======
def check_existing_hash(args: DictConfig, exp_name: str) -> bool:

    if args.exp.check_exisisting_hash:
        args.hash = calculate_hash(args)

        existing_runs = mlflow.search_runs(
            filter_string=f"params.hash = '{args.hash}'",
            run_view_type=mlflow.tracking.client.ViewType.ACTIVE_ONLY,
            experiment_ids=mlflow.get_experiment_by_name(exp_name).experiment_id
        )
        return len(existing_runs) > 0
>>>>>>> 4bbab1fd
<|MERGE_RESOLUTION|>--- conflicted
+++ resolved
@@ -2,13 +2,9 @@
 import hashlib
 from omegaconf import DictConfig, OmegaConf
 from copy import deepcopy
-<<<<<<< HEAD
 from collections.abc import Iterable
 import random
-=======
 import mlflow
->>>>>>> 4bbab1fd
-
 
 def to_key(G):
     """
@@ -54,8 +50,6 @@
     args_copy.exp.pop('mlflow_uri')
     return hashlib.md5(str(args_copy).encode()).hexdigest()
 
-
-<<<<<<< HEAD
 def flatten_gen(ls):
     for el in ls:
         if isinstance(el, Iterable) and not isinstance(el, (str, bytes)):
@@ -88,7 +82,7 @@
         else:
             raise RuntimeError('Element neither int nor tuple')
     return np.array(ordering)
-=======
+  
 def check_existing_hash(args: DictConfig, exp_name: str) -> bool:
 
     if args.exp.check_exisisting_hash:
@@ -99,5 +93,4 @@
             run_view_type=mlflow.tracking.client.ViewType.ACTIVE_ONLY,
             experiment_ids=mlflow.get_experiment_by_name(exp_name).experiment_id
         )
-        return len(existing_runs) > 0
->>>>>>> 4bbab1fd
+        return len(existing_runs) > 0