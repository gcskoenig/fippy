"""Sampler can be used sample perturbed versions of a variable
conditional on a set G.

More details can be found in the class description
"""

import rfi.utils as utils
import numpy as np
from rfi.samplers._utils import sample_id, sample_perm
import logging
from typing import Union


class Sampler:
    """Can be used to resample perturbed versions of a variable conditional on
    any set of variables G.

    # TODO(gcsk): potentially allow storing training on multiple sets G.

    Attributes:
        X_train: reference to training data.
        _trained_sampling_funcs: dictionary with (fsoi, G) as key and callable sampler as value
    """

    def __init__(self, X_train, X_val=None):
        """Initialize Sampler with X_train and mask."""
        self.X_train = X_train
        self.X_val = X_val
        self._trained_sampling_funcs = {}
        self._trained_estimators = {}


    @staticmethod
    def _to_key(S):
        '''
        Converts array to key for trainedGs Dict
        '''
        return utils.to_key(S)

    @staticmethod
    def _to_array(S):
        """Coverts to numpy array
        """
        return np.array(S, dtype=np.int16).reshape(-1)

    def is_trained(self, J, G):
        """Indicates whether the Sampler has been trained
        on a specific RFI set G for features J.

        Args:
            G: RFI set G to be checked

        Returns:
            Whether the sampler was trained with respect to
            a set G.

        """
        G_key, J_key = Sampler._to_key(G), Sampler._to_key(J) # transform into hashable form
        trained = (J_key, G_key) in self._trained_sampling_funcs
        return trained

    def _train_J_degenerate(self, J, G, verbose=True):
        """Training function that takes care of degenerate cases
        where either j is in G or G is empty.
        
        Args:
            J: features of interest
            G: relative feature set

        Returns:
            Whether a degenerate case was present.
        """        
        degenerate = True
        
        # are we conditioning on zero elements?
        if G.size == 0:
            logging.debug('Degenerate Training: Empty G')
            self._store_samplefunc(J, G, sample_perm(J))
        # are all elements in G being conditioned upon?
        elif np.sum(1 - np.isin(J, G)) == 0:
            logging.debug('Degenerate Training: J subseteq G')
            self._store_samplefunc(J, G, sample_id(J))
        else:
            logging.debug('Training not degenerate.')
            degenerate = False

        return degenerate

    def _store_samplefunc(self, J, G, samplefunc, verbose=True):
        """Storing a trained sample function

        Args:
            samplefunc: function
            J: features of interest
            G: relative feature set
            verbose: printing or not
        """
        G_key, J_key = Sampler._to_key(G), Sampler._to_key(J)
        self._trained_sampling_funcs[(J_key, G_key)] = samplefunc
        logging.info('Training ended. Sampler saved.')

<<<<<<< HEAD
    def _store_estimator(self, J, G, estimator, verbose=True):
        """Storing a trained sample function

        Args:
            samplefunc: function
            J: features of interest
            G: relative feature set
            verbose: printing or not
        """
        G_key, J_key = Sampler._to_key(G), Sampler._to_key(J)
        self._trained_estimators[(J_key, G_key)] = estimator

=======
>>>>>>> c0fa9ffb
    def train(self, J, G, verbose=True):
        """Trains sampler using the training dataset to resample
        relative to any variable set G.

        Args:
            J: set of features to train on
            G: arbitrary set of variables.

        Returns:
            Nothing. Now the sample function can be used
            to resample on seen or unseen data.
        """
        logging.info('Training Sampler for: {} | {}'.format(J, G))

    def sample(self, X_test, J, G, num_samples=1):
        """Sample features of interest using trained resampler.

        Args:
            J: Set of features to sample
            G: relative feature set
            X_test: Data for which sampling shall be performed. (format as self.X_train)
            num_samples: number of resamples without retraining shall be computed

        Returns:
            Resampled data for the features of interest.
            np.array with shape (X_test.shape[0], #num_samples, # features of interest)
        """
        # initialize numpy matrix
        #sampled_data = np.zeros((X_test.shape[0], num_samples, J.shape[0]))

        # sample
        G_key, J_key = Sampler._to_key(G), Sampler._to_key(J)

        if not self.is_trained(J, G):
            raise RuntimeError("Sampler not trained on {} | {}".format(J, G))
        else:
            sample_func = self._trained_sampling_funcs[(J_key, G_key)]
            sampled_data = sample_func(X_test, num_samples=num_samples)
            return sampled_data<|MERGE_RESOLUTION|>--- conflicted
+++ resolved
@@ -99,21 +99,6 @@
         self._trained_sampling_funcs[(J_key, G_key)] = samplefunc
         logging.info('Training ended. Sampler saved.')
 
-<<<<<<< HEAD
-    def _store_estimator(self, J, G, estimator, verbose=True):
-        """Storing a trained sample function
-
-        Args:
-            samplefunc: function
-            J: features of interest
-            G: relative feature set
-            verbose: printing or not
-        """
-        G_key, J_key = Sampler._to_key(G), Sampler._to_key(J)
-        self._trained_estimators[(J_key, G_key)] = estimator
-
-=======
->>>>>>> c0fa9ffb
     def train(self, J, G, verbose=True):
         """Trains sampler using the training dataset to resample
         relative to any variable set G.
