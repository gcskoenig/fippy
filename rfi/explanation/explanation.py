"""Explanations are the output of Explainers.

Aggregated or obser-wise wise results can be
accessed. Plotting functionality is available.
"""
# import numpy as np
import rfi.plots._barplot as _barplot
import pandas as pd
# import itertools
import rfi.utils as utils


class Explanation:
    """Stores and provides access to results from Explainer.

    Aggregated as well as observation-wise results are stored.
    Plotting functionality is available.

    Attributes:
        fsoi: Features of interest (column names)
        scores: DataFrame with Multiindex (sample, i)
            and one column per feature of interest
            deprecated: np.array with (nr_fsoi, nr_runs, nr_obs)
        ex_name: Explanation description
    """

    def __init__(self, fsoi, scores, ex_name=None):
        """Inits Explanation with fsoi indices, fsoi names, """
        self.fsoi = fsoi  # TODO evaluate, do I need to make a copy?
        self.scores = scores  # TODO evaluate, do I need to make a copy?
        if ex_name is None:
            self.ex_name = 'Unknown'

    @staticmethod
    def from_csv(path):
        scores = pd.read_csv(path)
        scores = scores.set_index(['sample', 'id'])
        ex = Explanation(scores.columns, scores)
        return ex

    def _check_shape(self):
        """Checks whether the array confirms the
        specified shape (3 dimensional).
        Cannot tell whether the ordering
        (nr_fsoi, nr_runs, nr_obs) is correct.
        """
<<<<<<< HEAD
        if len(self.lss.shape) != 3:
            raise RuntimeError(f'lss has shape {self.lss.shape}. Expected 3-dim.')
=======
        raise NotImplementedError('Check shape has to be '
                                  'updated for Data Frame.')
        # if len(self.lss.shape) != 3:
        #     raise RuntimeError('.lss has shape {self.lss.shape}.'
        #                        'Expected 3-dim.')

    def to_csv(self, savepath=None, filename=None):
        if savepath is None:
            savepath = ''
        if filename is None:
            filename = 'scores_' + self.ex_name + '.csv'
        self.scores.to_csv(savepath + filename)
>>>>>>> 3fcdf27a

    def fi_vals(self, fnames_as_columns=True):
        """ Computes the sample-wide RFI for each run

        Returns:
            pd.DataFrame with index: sample and fsoi as columns
        """
        # self._check_shape()
        # arr = np.mean(self.lss, axis=(2))
        # if return_np:
        #     return arr
        # else:
        #     runs = range(arr.shape[1])
        #     index = utils.create_multiindex(['feature', 'run'],
        #                                     [self.fsoi_names, runs])
        #     arr = arr.reshape(-1)
        #     df = pd.DataFrame(arr, index=index, columns=['importance'])
        # return df
        df = self.scores.mean(level='sample')
        if fnames_as_columns:
            return df
        else:
            index = utils.create_multiindex([df.index.name, 'feature'],
                                            [df.index.values, df.columns])
            df2 = pd.DataFrame(df.to_numpy().reshape(-1),
                               index=index,
                               columns=['importance'])
            return df2

    def fi_means_stds(self):
        """Computes Mean RFI over all runs

        Returns:
            A pd.DataFrame with the relative feature importance value for
            features of interest.
        """
        # self._check_shape()
        # means = np.mean(self.lss, axis=(2, 1))
        # stds = np.std(np.mean(self.lss, axis=2), axis=(1))
        # arr = np.array([means, stds]).T
        # df = pd.DataFrame(arr,
        #                   index=self.fsoi_names,
        #                   columns=['mean', 'std'])
        df = pd.DataFrame(self.scores.mean(), columns=['mean'])
        df['std'] = self.scores.std()
        df.index.set_names(['feature'], inplace=True)
        return df

    def hbarplot(self, ax=None, figsize=None):
        return _barplot.fi_sns_hbarplot(self, ax=ax, figsize=figsize)<|MERGE_RESOLUTION|>--- conflicted
+++ resolved
@@ -44,10 +44,6 @@
         Cannot tell whether the ordering
         (nr_fsoi, nr_runs, nr_obs) is correct.
         """
-<<<<<<< HEAD
-        if len(self.lss.shape) != 3:
-            raise RuntimeError(f'lss has shape {self.lss.shape}. Expected 3-dim.')
-=======
         raise NotImplementedError('Check shape has to be '
                                   'updated for Data Frame.')
         # if len(self.lss.shape) != 3:
@@ -60,7 +56,6 @@
         if filename is None:
             filename = 'scores_' + self.ex_name + '.csv'
         self.scores.to_csv(savepath + filename)
->>>>>>> 3fcdf27a
 
     def fi_vals(self, fnames_as_columns=True):
         """ Computes the sample-wide RFI for each run
