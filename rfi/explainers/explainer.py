--- conflicted
+++ resolved
@@ -62,12 +62,7 @@
         else:
             return True
 
-<<<<<<< HEAD
     def rfi(self, X_test, y_test, G, R_j=None, sampler=None, loss=None, nr_runs=10, return_perturbed=False, train_allowed=True):
-=======
-    def rfi(self, X_test, y_test, G, sampler=None, loss=None, nr_runs=10,
-            return_perturbed=False, train_allowed=True):
->>>>>>> dcc304ab
         """Computes Relative Feature importance
 
         # TODO(gcsk): allow handing a sample as argument
@@ -136,7 +131,6 @@
             X_test_one_perturbed = np.array(X_test)
             for kk in np.arange(0, nr_runs, 1):
                 # replaced with perturbed
-<<<<<<< HEAD
                 X_test_one_perturbed[:, self.fsoi[jj]] = perturbed_foiss[jj, kk, :]
                 # using only seen while training features
                 if R_j is not None:
@@ -145,16 +139,11 @@
                 else:
                     X_test_one_perturbed_model = X_test_one_perturbed
                     X_test_model = X_test
+                    
                 # compute difference in observationwise loss
-                lss[jj, kk, :] = (loss(y_test, self.model(X_test_one_perturbed_model)) - loss(y_test, self.model(X_test_model)))
-=======
-                X_test_one_perturbed[:, self.fsoi[jj]
-                                     ] = perturbed_foiss[jj, kk, :]
-                # compute difference in observationwise loss
-                loss_pert = loss(self.model(X_test_one_perturbed), y_test)
-                loss_orig = loss(self.model(X_test), y_test)
+                loss_pert = loss(y_test, self.model(X_test_one_perturbed_model))
+                loss_orig = loss(y_test, self.model(X_test_model))
                 lss[jj, kk, :] = loss_pert - loss_orig
->>>>>>> dcc304ab
 
         # return explanation object
         ex_name = 'RFI^{}'.format(G)
@@ -468,14 +457,9 @@
                 X_test_reconstructed = np.array(perturbed_baseline[:, kk, :])
                 X_test_reconstructed[:, K] = perturbed_reconstr[jj, :, kk, :]
                 # compute difference in observationwise loss
-<<<<<<< HEAD
-                lss[jj, kk, :] = loss(y_test, self.model(perturbed_baseline[:, kk, :])) - \
-                    loss(y_test, self.model(X_test_reconstructed))
-=======
-                l_pb = loss(self.model(perturbed_baseline[:, kk, :]), y_test)
-                l_rc = loss(self.model(X_test_reconstructed), y_test)
+                l_pb = loss(y_test, self.model(perturbed_baseline[:, kk, :]))
+                l_rc = loss(y_test, self.model(X_test_reconstructed))
                 lss[jj, kk, :] = l_pb - l_rc
->>>>>>> dcc304ab
 
         # return explanation object
         result = explanation.Explanation(
@@ -567,20 +551,12 @@
                     X_test_perturbed[:, impute] = imps
                     # sample replacement, create replacement matrix
                     y_hat_new = self.model(X_test_perturbed)
-<<<<<<< HEAD
-                    lss[self.fsoi[ordering[jj - 1]], kk, :, ii] = loss(y_test, y_hat_base) - loss(y_test, y_hat_new)
+                    lb = loss(y_test, y_hat_base)
+                    ln = loss(y_test, y_hat_new)
+                    lss[self.fsoi[ordering[jj - 1]], kk, :, ii] = lb - ln
                     y_hat_base = y_hat_new
                 y_hat_new = self.model(X_test)
                 lss[self.fsoi[ordering[-1]], kk, :, ii] = loss(y_test, y_hat_base) - loss(y_test, y_hat_new)
-=======
-                    lb = loss(y_hat_base, y_test)
-                    ln = loss(y_hat_new, y_test)
-                    lss[self.fsoi[ordering[jj - 1]], kk, :, ii] = lb - ln
-                    y_hat_base = y_hat_new
-                y_hat_new = self.model(X_test)
-                lss[self.fsoi[ordering[-1]], kk, :,
-                    ii] = loss(y_hat_base, y_test) - loss(y_hat_new, y_test)
->>>>>>> dcc304ab
 
         result = explanation.Explanation(
             self.fsoi, lss,
