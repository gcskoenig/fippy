"""Explainers compute RFI relative to any set of features G.

Different sampling algorithms and loss functions can be used.
More details in the docstring for the class Explainer.
"""

import numpy as np
import rfi.utils as utils
import rfi.explanation.explanation as explanation
import logging

logger = logging.getLogger(__name__)


class Explainer:
    """Implements a number of feature importance algorithms

    Default samplers or loss function can be defined.
    Masks allows to specify for which features importance
    shall be computed.

    Attributes:
        model: Model or predict function.
        fsoi: Features of interest.
        X_train: Training data for Resampling.
        sampler: default sampler.
        loss: default loss.
        fs_names: list of strings with feature input_var_names
    """

    def __init__(self, model, fsoi, X_train, sampler=None, loss=None, fs_names=None):
        """Inits Explainer with sem, mask and potentially sampler and loss"""
        self.model = model
        self.fsoi = fsoi
        self.X_train = X_train
        self.loss = loss
        self.sampler = sampler
        self.fs_names = np.array(fs_names)
        if self.fs_names is None:
            self.fs_names = np.array([utils.ix_to_desc(jj) for jj in range(X_train.shape[1])])

    def _sampler_specified(self):
        if self.sampler is None:
            raise ValueError("Sampler has not been specified.")
        else:
            return True

    def _loss_specified(self):
        if self.loss is None:
            raise ValueError("Loss has not been specified.")
        else:
            return True

    def rfi(self, X_test, y_test, G, sampler=None, loss=None, nr_runs=10, return_perturbed=False, train_allowed=True):
        """Computes Relative Feature importance

        # TODO(gcsk): allow handing a sample as argument
        #             (without needing sampler)

        Args:
            X_test: data to use for resampling and evaluation.
            y_test: labels for evaluation.
            G: relative feature set
            sampler: choice of sampler. Default None. Will throw an error
              when sampler is None and self.sampler is None as well.
            loss: choice of loss. Default None. Will throw an Error when
              both loss and self.loss are None.
            nr_runs: how often the experiment shall be run
            return_perturbed: whether the sampled perturbed versions shall be returned
            train_allowed: whether the explainer is allowed to train the sampler

        Returns:
            result: An explanation object with the RFI computation
            perturbed_foiss (optional): perturbed features of interest if return_perturbed
        """

        if sampler is None:
            if self._sampler_specified():
                sampler = self.sampler
                logger.debug("Using class specified sampler.")

        if loss is None:
            if self._loss_specified():
                loss = self.loss
                logger.debug("Using class specified loss.")

        # check whether the sampler is trained for each fsoi conditional on G
        for f in self.fsoi:
            if not sampler.is_trained([f], G):
                # train if allowed, otherwise raise error
                if train_allowed:
                    sampler.train([f], G)
                    logger.info('Training sampler on {}|{}'.format([f], G))
                else:
                    raise RuntimeError('Sampler is not trained on {}|{}'.format([f], G))
            else:
                logger.debug('\tCheck passed: Sampler is already trained on {}|{}'.format([f], G))

        # initialize array for the perturbed samples
        nr_fsoi, nr_obs = self.fsoi.shape[0], X_test.shape[0]
        perturbed_foiss = np.zeros((nr_fsoi, nr_runs, nr_obs))

        # sample perturbed versions
        for jj in range(len(self.fsoi)):
            perturbed_foiss[jj, :, :] = sampler.sample(X_test, [self.fsoi[jj]], G, num_samples=nr_runs).reshape(
                (nr_obs, nr_runs)).T

        lss = np.zeros((self.fsoi.shape[0], nr_runs, X_test.shape[0]))

        # compute observasitonwise loss differences for all runs and fois
        for jj in np.arange(0, self.fsoi.shape[0], 1):
            # copy of the data where perturbed variables are copied into
            X_test_one_perturbed = np.array(X_test)
            for kk in np.arange(0, nr_runs, 1):
                # replaced with perturbed
                X_test_one_perturbed[:, self.fsoi[jj]] = perturbed_foiss[jj, kk, :]
                # compute difference in observationwise loss
                lss[jj, kk, :] = (loss(self.model(X_test_one_perturbed), y_test) - loss(self.model(X_test), y_test))

        # return explanation object
<<<<<<< HEAD
        ex_name = 'RFI^{}'.format(G)
        result = explanation.Explanation(self.fsoi, lss, fsoi_names=self.fs_names[self.fsoi])
=======
        result = explanation.Explanation(self.fsoi, lss, fsoi_names=self.fs_names[self.fsoi], ex_name='RFI')
>>>>>>> 79844bd7
        if return_perturbed:
            logger.debug('Return both explanation and perturbed.')
            return result, perturbed_foiss
        else:
            logger.debug('Return explanation object only')
            return result

    def si(self, X_test, y_test, K, sampler=None, loss=None, nr_runs=10, return_perturbed=False, train_allowed=True):
        """Computes Relative Shared Importance

        # TODO(gcsk): allow handing a sample as argument
        #             (without needing sampler)

        Args:
            X_test: data to use for resampling and evaluation.
            y_test: labels for evaluation.
            G: relative feature set
            sampler: choice of sampler. Default None. Will throw an error
              when sampler is None and self.sampler is None as well.
            loss: choice of loss. Default None. Will throw an Error when
              both loss and self.loss are None.
            nr_runs: how often the experiment shall be run
            return_perturbed: whether the sampled perturbed versions shall be returned
            train_allowed: whether the explainer is allowed to train the sampler

        Returns:
            result: An explanation object with the RFI computation
            perturbed_foiss (optional): perturbed features of interest if return_perturbed
        """

        if sampler is None:
            if self._sampler_specified():  # may throw an error
                sampler = self.sampler
                logger.debug("Using class specified sampler.")

        if loss is None:
            if self._loss_specified():  # may throw an error
                loss = self.loss
                logger.debug("Using class specified loss.")

        all_fs = np.arange(X_test.shape[1])

        # check whether the sampler is trained for the baseline perturbation
        if not sampler.is_trained(all_fs, []):
            # train if allowed, otherwise raise error
            if train_allowed:
                sampler.train(all_fs, [])
                logger.info('Training sampler on {}|{}'.format(all_fs, []))
            else:
                raise RuntimeError('Sampler is not trained on {}|{}'.format(all_fs, []))
        else:
            logger.debug('\tCheck passed: Sampler is already trained on {}|{}'.format(all_fs, []))

        # check for each of the features of interest
        for f in self.fsoi:
            if not sampler.is_trained(K, [f]):
                # train if allowed, otherwise raise error
                if train_allowed:
                    sampler.train(K, [f])
                    logger.info('Training sampler on {}|{}'.format(K, [f]))
                else:
                    raise RuntimeError('Sampler is not trained on {}|{}'.format(K, [f]))
            else:
                logger.debug('\tCheck passed: Sampler is already trained on {}|{}'.format(K, [f]))

        # initialize array for the perturbed samples
        nr_fsoi, nr_obs, nr_features = self.fsoi.shape[0], X_test.shape[0], len(all_fs)
        perturbed_reconstr = np.zeros((nr_fsoi, nr_obs, nr_runs, len(K)))
        perturbed_baseline = np.zeros((nr_obs, nr_runs, nr_features))

        # sample baseline
        sample = sampler.sample(X_test, all_fs, [], num_samples=nr_runs)
        perturbed_baseline = sample

        # sample perturbed versions
        for jj in range(len(self.fsoi)):
            sample = sampler.sample(X_test, K, [self.fsoi[jj]], num_samples=nr_runs)
            perturbed_reconstr[jj, :, :, :] = sample

        lss = np.zeros((self.fsoi.shape[0], nr_runs, X_test.shape[0]))

        # compute observasitonwise loss differences for all runs and fois
        for jj in np.arange(0, self.fsoi.shape[0], 1):
            for kk in np.arange(0, nr_runs, 1):
                # replaced with perturbe
                X_test_reconstructed = np.array(perturbed_baseline[:, kk, :])
                X_test_reconstructed[:, K] = perturbed_reconstr[jj, :, kk, :]
                # compute difference in observationwise loss
                lss[jj, kk, :] = loss(self.model(perturbed_baseline[:, kk, :]), y_test) - \
                    loss(self.model(X_test_reconstructed), y_test)

        # return explanation object
        result = explanation.Explanation(self.fsoi, lss, fsoi_names=self.fs_names[self.fsoi], ex_name='SI')
        if return_perturbed:
            raise NotImplementedError('Returning perturbed not implemented yet.')
            # logger.debug('Return both explanation and perturbed.')
            # return result, perturbed_baseline, perturbed_reconstr
        else:
            logger.debug('Return explanation object only')
            return result

    def sage(self, X_test, y_test, nr_orderings, nr_runs=10, sampler=None, loss=None, train_allowed=True, return_orderings=False):
        """
        Compute Shapley Additive Global Importance values.
        Args:
            X_test: data to use for resampling and evaluation.
            y_test: labels for evaluation.
            nr_orderings: number of orderings in which features enter the model
            nr_runs: how often each value function shall be computed
            sampler: choice of sampler. Default None. Will throw an error
              when sampler is None and self.sampler is None as well.
            loss: choice of loss. Default None. Will throw an Error when
              both loss and self.loss are None.
            train_allowed: whether the explainer is allowed to train the sampler

        Returns:
            result: an explanation object containing the respective pairwise lossdifferences
            with shape (nr_fsoi, nr_runs, nr_obs, nr_orderings)
            orderings (optional): an array containing the respective orderings if return_orderings
        """
        # the method is currently not build for situations where we are only interested in
        # a subset of the model's features
        if X_test.shape[1] != self.fsoi.shape[0]:
            logger.debug('self.fsoi: {}'.format(self.fsoi))
            logger.debug('#features in model: {}'.format(X_test.shape[1]))
            raise RuntimeError('self.fsoi is not identical to all features')

        if sampler is None:
            if self._sampler_specified():
                sampler = self.sampler
                logger.debug("Using class specified sampler.")

        if loss is None:
            if self._loss_specified():
                loss = self.loss
                logger.debug("Using class specified loss.")

        lss = np.zeros((self.fsoi.shape[0], nr_runs, X_test.shape[0], nr_orderings))

        for ii in range(nr_orderings):
            ordering = np.random.permutation(len(self.fsoi))
            # resample multiple times
            for kk in range(nr_runs):
                # enter one feature at a time
                y_hat_base = np.repeat(np.mean(self.model(X_test)), X_test.shape[0])
                for jj in np.arange(1, len(self.fsoi), 1):
                    # compute change in performance by entering the respective feature
                    # store the result in the right place
                    # validate training of sampler
                    impute, fixed = self.fsoi[ordering[jj:]], self.fsoi[ordering[:jj]]
                    logger.debug('{}:{}:{}: fixed, impute: {}|{}'.format(ii, kk, jj, impute, fixed))
                    if not sampler.is_trained(impute, fixed):
                        # train if allowed, otherwise raise error
                        if train_allowed:
                            sampler.train(impute, fixed)
                            logger.info('Training sampler on {}|{}'.format(impute, fixed))
                        else:
                            raise RuntimeError('Sampler is not trained on {}|{}'.format(impute, fixed))
                    X_test_perturbed = np.array(X_test)
                    impute_sample = sampler.sample(X_test, impute, fixed, num_samples=1).reshape((X_test.shape[0], len(impute)))
                    X_test_perturbed[:, impute] = impute_sample
                    # sample replacement, create replacement matrix
                    y_hat_new = self.model(X_test_perturbed)
                    lss[self.fsoi[ordering[jj - 1]], kk, :, ii] = loss(y_hat_base, y_test) - loss(y_hat_new, y_test)
                    y_hat_base = y_hat_new
                y_hat_new = self.model(X_test)
                lss[self.fsoi[ordering[-1]], kk, :, ii] = loss(y_hat_base, y_test) - loss(y_hat_new, y_test)

        result = explanation.Explanation(self.fsoi, lss, fsoi_names=self.fs_names[self.fsoi], ex_name='SAGE')

        if return_orderings:
            raise NotImplementedError('Returning errors is not implemented yet.')

        return result<|MERGE_RESOLUTION|>--- conflicted
+++ resolved
@@ -118,12 +118,9 @@
                 lss[jj, kk, :] = (loss(self.model(X_test_one_perturbed), y_test) - loss(self.model(X_test), y_test))
 
         # return explanation object
-<<<<<<< HEAD
         ex_name = 'RFI^{}'.format(G)
-        result = explanation.Explanation(self.fsoi, lss, fsoi_names=self.fs_names[self.fsoi])
-=======
-        result = explanation.Explanation(self.fsoi, lss, fsoi_names=self.fs_names[self.fsoi], ex_name='RFI')
->>>>>>> 79844bd7
+        result = explanation.Explanation(self.fsoi, lss, fsoi_names=self.fs_names[self.fsoi], ex_name=ex_name)
+
         if return_perturbed:
             logger.debug('Return both explanation and perturbed.')
             return result, perturbed_foiss
