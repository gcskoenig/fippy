"""Explainers compute RFI relative to any set of features G.

Different sampling algorithms and loss functions can be used.
More details in the docstring for the class Explainer.
"""

import numpy as np
import rfi.utils as utils
import rfi.explanation.explanation as explanation
import logging


class Explainer():
    """Implements a number of feature importance algorithms

    Default samplers or loss function can be defined.
    Masks allows to specify for which features importance
    shall be computed.

    Attributes:
        model: Model or predict function.
        fsoi: Features of interest.
        X_train: Training data for Resampling.
        sampler: default sampler.
        loss: default loss.
        fs_names: list of strings with feature input_var_names
    """

    def __init__(self, model, fsoi, X_train, sampler=None, loss=None, fs_names=None):
        """Inits Explainer with sem, mask and potentially sampler and loss"""
        self.model = model
        self.fsoi = fsoi
        self.X_train = X_train
        self.loss = loss
        self.sampler = sampler
        self.fs_names = fs_names
        if self.fs_names is None:
            names = [utils.ix_to_desc(jj) for jj in range(X_train.shape[1])]
            self.fs_names = names

    def _sampler_specified(self):
        if self.sampler is None:
            raise ValueError("Sampler has not been specified.")
        else:
            return True

    def _loss_specified(self):
        if self.loss is None:
            raise ValueError("Loss has not been specified.")
        else:
            return True

    def rfi(self, X_test, y_test, G, sampler=None, loss=None, nr_runs=10, return_perturbed=False, train_allowed=True):
        """Computes Relative Feature importance

        # TODO(gcsk): allow handing a sample as argument
        #             (without needing sampler)

        Args:
            X_test: data to use for resampling and evaluation.
            y_test: labels for evaluation.
            G: relative feature set
            sampler: choice of sampler. Default None. Will throw an error
              when sampler is None and self.sampler is None as well.
            loss: choice of loss. Default None. Will throw an Error when
              both loss and self.loss are None.
            nr_runs: how often the experiment shall be run
            return_perturbed: whether the sampled perturbed versions shall be returned
            train_allowed: whether the explainer is allowed to train the sampler

        Returns:
<<<<<<< HEAD
            A np.array with the relative feature importance value for
            features of interest.
=======
            result: An explanation object with the RFI computation
            perturbed_foiss (optional): perturbed features of interest if return_perturbed
>>>>>>> c0fa9ffb
        """

        if sampler is None:
            if self._sampler_specified():
                sampler = self.sampler
                logging.debug("Using class specified sampler.")

        if loss is None:
            if self._loss_specified():
                loss = self.loss
                logging.debug("Using class specified loss.")

<<<<<<< HEAD
        #check whether the sampler is trained on G
        if not sampler.is_trained(self.fsoi, G):
            raise RuntimeError('Sampler is not trained.')
        else:
            logging.info('Sampler is already trained.')
 
        # TODO(gcsk): assess: does the sampler return the same sample every time?
        perturbed_foiss = sampler.sample(X_test, self.fsoi, G, num_samples=nr_runs).reshape(X_test.shape[0], nr_runs, self.fsoi.shape[0])
        
=======
        #check whether the sampler is trained for each fsoi conditional on G
        for f in self.fsoi:
            if not sampler.is_trained([f], G):
                # train if allowed, otherwise raise error
                if train_allowed:
                    sampler.train([f], G)
                    logging.info('Training sampler on {}|{}'.format([f],G))
                else:
                    raise RuntimeError('Sampler is not trained on {}|{}'.format([f], G))
            else:
                logging.info('\tCheck passed: Sampler is already trained on {}|{}'.format([f],G))

        # initialize array for the perturbed samples
        nr_fsoi, nr_obs = self.fsoi.shape[0], X_test.shape[0]
        perturbed_foiss = np.zeros((nr_fsoi, nr_runs, nr_obs))

        # sample perturbed versions
        for jj in range(len(self.fsoi)):
            perturbed_foiss[jj, :, :] = sampler.sample(X_test, [self.fsoi[jj]], G, num_samples=nr_runs).reshape((nr_obs, nr_runs)).T
         
>>>>>>> c0fa9ffb
        lss = np.zeros((self.fsoi.shape[0], nr_runs, X_test.shape[0]))

        # compute observasitonwise loss differences for all runs and fois
        for jj_ind, jj in enumerate(self.fsoi):
            # copy of the data where perturbed variables are copied into
            X_test_one_perturbed = np.array(X_test)
            for kk in np.arange(0, nr_runs, 1):
                # replaced with perturbed
<<<<<<< HEAD
                X_test_perturbed[:, jj] = perturbed_foiss[:, kk, jj_ind]
                # compute difference in observationwise loss
                lss[jj_ind, kk, :] = (loss(self.model(X_test_perturbed), y_test) -
=======
                X_test_one_perturbed[:, self.fsoi[jj]] = perturbed_foiss[jj, kk, :]
                # compute difference in observationwise loss
                lss[jj, kk, :] = (loss(self.model(X_test_one_perturbed), y_test) -
>>>>>>> c0fa9ffb
                                  loss(self.model(X_test), y_test))

        # return explanation object
        ex_name = 'RFI'
        result = explanation.Explanation(self.fsoi, lss, fsoi_names=self.fs_names[self.fsoi])
        if return_perturbed:
            logging.debug('Return both explanation and perturbed.')
            return result, perturbed_foiss
        else:
            logging.debug('Return explanation object only')
            return result

    def si(self, X_test, y_test, K, sampler=None, loss=None, nr_runs=10, return_perturbed=False, train_allowed=True):
        """Computes Relative Shared Importance

        # TODO(gcsk): allow handing a sample as argument
        #             (without needing sampler)

        Args:
            X_test: data to use for resampling and evaluation.
            y_test: labels for evaluation.
            G: relative feature set
            sampler: choice of sampler. Default None. Will throw an error
              when sampler is None and self.sampler is None as well.
            loss: choice of loss. Default None. Will throw an Error when
              both loss and self.loss are None.
            nr_runs: how often the experiment shall be run
            return_perturbed: whether the sampled perturbed versions shall be returned
            train_allowed: whether the explainer is allowed to train the sampler

        Returns:
            result: An explanation object with the RFI computation
            perturbed_foiss (optional): perturbed features of interest if return_perturbed
        """

        if sampler is None:
            if self._sampler_specified(): # may throw an error
                sampler = self.sampler
                logging.debug("Using class specified sampler.")

        if loss is None:
            if self._loss_specified(): # may throw an error
                loss = self.loss
                logging.debug("Using class specified loss.")

        all_fs = np.arange(X_test.shape[1])

        #check whether the sampler is trained for the baseline perturbation
        if not sampler.is_trained(all_fs, []):
                # train if allowed, otherwise raise error
            if train_allowed:
                sampler.train(all_fs, [])
                logging.info('Training sampler on {}|{}'.format(all_fs, []))
            else:
                raise RuntimeError('Sampler is not trained on {}|{}'.format(all_fs, []))
        else:
            logging.info('\tCheck passed: Sampler is already trained on {}|{}'.format(all_fs, []))

        # check for each of the features of interest
        for f in self.fsoi:
            if not sampler.is_trained(K, [f]):
                # train if allowed, otherwise raise error
                if train_allowed:
                    sampler.train(K, [f])
                    logging.info('Training sampler on {}|{}'.format(K, [f]))
                else:
                    raise RuntimeError('Sampler is not trained on {}|{}'.format(K, [f]))
            else:
                logging.info('\tCheck passed: Sampler is already trained on {}|{}'.format(K, [f]))

        # initialize array for the perturbed samples
        nr_fsoi, nr_obs, nr_features = self.fsoi.shape[0], X_test.shape[0], len(all_fs)
        perturbed_reconstr = np.zeros((nr_fsoi, nr_obs, nr_runs, len(K)))
        perturbed_baseline = np.zeros((nr_obs, nr_runs, nr_features))

        
        # sample baseline
        sample = sampler.sample(X_test, all_fs, [], num_samples=nr_runs)
        perturbed_baseline = sample

        # sample perturbed versions
        for jj in range(len(self.fsoi)):
            sample = sampler.sample(X_test, K,[self.fsoi[jj]] , num_samples=nr_runs)
            perturbed_reconstr[jj, :, :, :] = sample

        lss = np.zeros((self.fsoi.shape[0], nr_runs, X_test.shape[0]))
        breakpoint()
        # compute observasitonwise loss differences for all runs and fois
        for jj in np.arange(0, self.fsoi.shape[0], 1):
            for kk in np.arange(0, nr_runs, 1):
                # replaced with perturbe
                X_test_reconstructed = np.array(perturbed_baseline[:, kk, :])
                X_test_reconstructed[:, K] = perturbed_reconstr[jj, :, kk, :]
                # compute difference in observationwise loss
                lss[jj, kk, :] = (loss(self.model(perturbed_baseline[:, kk, :]), y_test) -
                                  loss(self.model(X_test_reconstructed), y_test))

        # return explanation object
        ex_name = 'si'
        result = explanation.Explanation(self.fsoi, lss, fsoi_names=self.fs_names[self.fsoi])
        if return_perturbed:
            raise NotImplementedError('Returning perturbed not implemented yet.')
            logging.debug('Return both explanation and perturbed.')
            return result, perturbed_baseline, perturbed_reconstr
        else:
            logging.debug('Return explanation object only')
            return result

    def sage(self, X_test, y_test, nr_orderings, nr_runs=10, sampler=None, loss=None, train_allowed=True, return_orderings=False):
        """Compute Shapley Additive Global Importance values.
        
        Args:
            X_test: data to use for resampling and evaluation.
            y_test: labels for evaluation.
            nr_orderings: number of orderings in which features enter the model
            nr_runs: how often each value function shall be computed
            sampler: choice of sampler. Default None. Will throw an error
              when sampler is None and self.sampler is None as well.
            loss: choice of loss. Default None. Will throw an Error when
              both loss and self.loss are None.
            train_allowed: whether the explainer is allowed to train the sampler

        Returns:
            result: an explanation object containing the respective pairwise lossdifferences
            with shape (nr_fsoi, nr_runs, nr_obs, nr_orderings)
            orderings (optional): an array containing the respective orderings if return_orderings
        """
        # the method is currently not build for situations where we are only interested in 
        # a subset of the model's features
        if X_test.shape[1] != self.fsoi.shape[0]:
            logging.debug('self.fsoi: {}'.format(self.fsoi))
            logging.debug('#features in model: {}'.format(X_test.shape[1]))
            raise RuntimeError('self.fsoi is not identical to all features')

        if sampler is None:
            if self._sampler_specified():
                sampler = self.sampler
                logging.debug("Using class specified sampler.")

        if loss is None:
            if self._loss_specified():
                loss = self.loss
                logging.debug("Using class specified loss.")

        lss = np.zeros((self.fsoi.shape[0], nr_runs, X_test.shape[0], nr_orderings))

        for ii in range(nr_orderings):
            ordering = np.random.permutation(len(self.fsoi))
            # resample multiple times
            for kk in range(nr_runs):
                # enter one feature at a time
                y_hat_base = np.repeat(np.mean(self.model(X_test)), X_test.shape[0])
                for jj in np.arange(1, len(self.fsoi), 1):
                    # compute change in performance by entering the respective feature
                    # store the result in the right place
                    # validate training of sampler
                    impute, fixed = self.fsoi[ordering[jj:]], self.fsoi[ordering[:jj]]
                    logging.debug('{}:{}:{}: fixed, impute: {}|{}'.format(ii, kk, jj, impute, fixed))
                    if not sampler.is_trained(impute, fixed):
                        # train if allowed, otherwise raise error
                        if train_allowed:
                            sampler.train(impute, fixed)
                            logging.info('Training sampler on {}|{}'.format(impute, fixed))
                        else:
                            raise RuntimeError('Sampler is not trained on {}|{}'.format(impute, fixed))
                    X_test_perturbed = np.array(X_test)
                    impute_sample = sampler.sample(X_test, impute, fixed, num_samples=1).reshape((X_test.shape[0], len(impute)))
                    X_test_perturbed[:, impute] = impute_sample
                    # sample replacement, create replacement matrix
                    y_hat_new = self.model(X_test_perturbed)
                    lss[self.fsoi[ordering[jj-1]], kk, :, ii] = loss(y_hat_new, y_hat_base)
                    y_hat_base = y_hat_new
                y_hat_new = self.model(X_test)
                lss[self.fsoi[ordering[-1]], kk, :, ii] = loss(y_hat_new, y_hat_base)

        ex_name = 'SAGE'
        result = explanation.Explanation(self.fsoi, lss, fsoi_names=self.fs_names[self.fsoi])

        if return_orderings:
            raise NotImplementedError('Returning errors is not implemented yet.')

        return result<|MERGE_RESOLUTION|>--- conflicted
+++ resolved
@@ -69,13 +69,8 @@
             train_allowed: whether the explainer is allowed to train the sampler
 
         Returns:
-<<<<<<< HEAD
-            A np.array with the relative feature importance value for
-            features of interest.
-=======
             result: An explanation object with the RFI computation
             perturbed_foiss (optional): perturbed features of interest if return_perturbed
->>>>>>> c0fa9ffb
         """
 
         if sampler is None:
@@ -88,17 +83,6 @@
                 loss = self.loss
                 logging.debug("Using class specified loss.")
 
-<<<<<<< HEAD
-        #check whether the sampler is trained on G
-        if not sampler.is_trained(self.fsoi, G):
-            raise RuntimeError('Sampler is not trained.')
-        else:
-            logging.info('Sampler is already trained.')
- 
-        # TODO(gcsk): assess: does the sampler return the same sample every time?
-        perturbed_foiss = sampler.sample(X_test, self.fsoi, G, num_samples=nr_runs).reshape(X_test.shape[0], nr_runs, self.fsoi.shape[0])
-        
-=======
         #check whether the sampler is trained for each fsoi conditional on G
         for f in self.fsoi:
             if not sampler.is_trained([f], G):
@@ -118,26 +102,18 @@
         # sample perturbed versions
         for jj in range(len(self.fsoi)):
             perturbed_foiss[jj, :, :] = sampler.sample(X_test, [self.fsoi[jj]], G, num_samples=nr_runs).reshape((nr_obs, nr_runs)).T
-         
->>>>>>> c0fa9ffb
+            
         lss = np.zeros((self.fsoi.shape[0], nr_runs, X_test.shape[0]))
 
         # compute observasitonwise loss differences for all runs and fois
-        for jj_ind, jj in enumerate(self.fsoi):
+        for jj in np.arange(0, self.fsoi.shape[0], 1):
             # copy of the data where perturbed variables are copied into
             X_test_one_perturbed = np.array(X_test)
             for kk in np.arange(0, nr_runs, 1):
                 # replaced with perturbed
-<<<<<<< HEAD
-                X_test_perturbed[:, jj] = perturbed_foiss[:, kk, jj_ind]
-                # compute difference in observationwise loss
-                lss[jj_ind, kk, :] = (loss(self.model(X_test_perturbed), y_test) -
-=======
                 X_test_one_perturbed[:, self.fsoi[jj]] = perturbed_foiss[jj, kk, :]
                 # compute difference in observationwise loss
-                lss[jj, kk, :] = (loss(self.model(X_test_one_perturbed), y_test) -
->>>>>>> c0fa9ffb
-                                  loss(self.model(X_test), y_test))
+                lss[jj, kk, :] = (loss(self.model(X_test_one_perturbed), y_test) - loss(self.model(X_test), y_test))
 
         # return explanation object
         ex_name = 'RFI'
