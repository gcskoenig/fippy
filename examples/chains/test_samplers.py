"""
LOADING DATA AND FITTING MODEL
Using the data to practice conditional normalising flow sampler
"""

import numpy as np
from sklearn.svm import SVR
from sklearn.linear_model import LinearRegression
from sklearn.metrics import r2_score, mean_squared_error
import matplotlib.pyplot as plt

from rfi.examples.chains import confounding2, chain2
from rfi.samplers.cnflow import CNFSampler
from rfi.samplers.gaussian import GaussianSampler
import rfi.explainers.explainer as explainer

import logging
logging.basicConfig(level=logging.DEBUG)

# Synthesizing data
X_train, y_train, X_test, y_test = chain2.get_train_test_data(context_vars=('x1', 'x2', 'x3', 'x4'), target_var='y',
                                                              n_train=10 ** 4, n_test=10 ** 3, seed=300)
input_var_names = np.array(chain2.var_names[0:-1])

# Linear Model
model = LinearRegression()
model.fit(X_train, y_train)
y_pred = model.predict(X_test)
risk = mean_squared_error(y_test, y_pred)

logging.info('Linear Model')
logging.info(input_var_names)
logging.info(model.coef_)
logging.debug('This is a debugging message.')


# Relative feature importance
G = np.array([1])
fsoi = np.array([0, 1, 2, 3], dtype=np.int16)

<<<<<<< HEAD
=======
#samplers_classes = [CNFSampler, GaussianSampler]
>>>>>>> ecdb649e
samplers_classes = [GaussianSampler]

for sampler_class in samplers_classes:

    sampler = sampler_class(X_train)
    sampler.train(fsoi, G)  # Fitting sampler

    rfi_explainer = explainer.Explainer(model.predict, fsoi, X_train, sampler=sampler, loss=mean_squared_error,
                                        fs_names=input_var_names)

    explanation = rfi_explainer.rfi(X_test, y_test, G)
    explanation.barplot()

    plt.title(f'{sampler.__class__.__name__}. G = {G}, N = {len(X_train) + len(X_test)}')
    plt.show()<|MERGE_RESOLUTION|>--- conflicted
+++ resolved
@@ -38,11 +38,7 @@
 G = np.array([1])
 fsoi = np.array([0, 1, 2, 3], dtype=np.int16)
 
-<<<<<<< HEAD
-=======
-#samplers_classes = [CNFSampler, GaussianSampler]
->>>>>>> ecdb649e
-samplers_classes = [GaussianSampler]
+samplers_classes = [CNFSampler, GaussianSampler]
 
 for sampler_class in samplers_classes:
 
